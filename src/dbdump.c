/* -*- Mode: C; tab-width: 4; c-basic-offset: 4; indent-tabs-mode: nil -*- */
#include "config.h"
#include <string.h>
#include <stdbool.h>
#include <stdio.h>
#include <stdlib.h>
#include <inttypes.h>
#include <libcouchstore/couch_db.h>
#include <snappy-c.h>
#include "bitfield.h"
#include "internal.h"

typedef enum {
    DumpBySequence,
    DumpByID,
} DumpMode;

<<<<<<< HEAD
static DumpMode mode = DumpBySequence;
static bool dumpTree = false;

=======
>>>>>>> 8db9bae7
typedef struct {
    raw_64 cas;
    raw_32 expiry;
    raw_32 flags;
} CouchbaseRevMeta;

<<<<<<< HEAD
static void printsb(const sized_buf *sb)
=======
static void printsb(sized_buf *sb)
>>>>>>> 8db9bae7
{
    if (sb->buf == NULL) {
        printf("null\n");
        return;
    }
    printf("%.*s\n", (int) sb->size, sb->buf);
}

static void printsbhex(const sized_buf *sb, int with_ascii)
{
    if (sb->buf == NULL) {
        printf("null\n");
        return;
    }
    printf("{");
    for (size_t i = 0; i < sb->size; ++i) {
        printf("%.02x", (uint8_t)sb->buf[i]);
        if (i % 4 == 3) {
            printf(" ");
        }
    }
    printf("}");
    if (with_ascii) {
        printf("  (\"");
        for (size_t i = 0; i < sb->size; ++i) {
            uint8_t ch = sb->buf[i];
            if (ch < 32 || ch >= 127) {
                ch = '?';
            }
            printf("%c", ch);
        }
        printf("\")");
    }
    printf("\n");
}

static int foldprint(Db *db, DocInfo *docinfo, void *ctx)
{
    int *count = (int *) ctx;
    (*count)++;
    Doc *doc = NULL;
    uint64_t cas;
    uint32_t expiry, flags;
    if (mode == DumpBySequence) {
        printf("Doc seq: %"PRIu64"\n", docinfo->db_seq);
        printf("     id: ");
        printsb(&docinfo->id);
    } else {
        printf(" Doc ID: ");
        printsb(&docinfo->id);
        if (docinfo->db_seq > 0) {
            printf("    seq: %"PRIu64"\n", docinfo->db_seq);
        }
    }
    if (docinfo->bp == 0 && docinfo->deleted == 0) {
        printf("         ** This b-tree node is corrupt; raw node value follows:*\n");
        printf("    raw: ");
        printsbhex(&docinfo->rev_meta, 1);
        return 0;
    }
    printf("     rev: %"PRIu64"\n", docinfo->rev_seq);
    printf("     content_meta: %d\n", docinfo->content_meta);
    if (docinfo->rev_meta.size == sizeof(CouchbaseRevMeta)) {
        const CouchbaseRevMeta* meta = (const CouchbaseRevMeta*)docinfo->rev_meta.buf;
        cas = decode_raw64(meta->cas);
        expiry = decode_raw32(meta->expiry);
        flags = decode_raw32(meta->flags);
        printf("     cas: %"PRIu64", expiry: %"PRIu32", flags: %"PRIu32"\n", cas, expiry, flags);
    }
    if (docinfo->deleted) {
        printf("     doc deleted\n");
    }

    couchstore_error_t docerr = couchstore_open_doc_with_docinfo(db, docinfo, &doc, 0);
    if(docerr != COUCHSTORE_SUCCESS) {
        printf("     could not read document body: %s\n", couchstore_strerror(docerr));
    } else if (doc && (docinfo->content_meta & COUCH_DOC_IS_COMPRESSED)) {
        size_t rlen;
        snappy_uncompressed_length(doc->data.buf, doc->data.size, &rlen);
        char *decbuf = (char *) malloc(rlen);
        size_t uncompr_len;
        snappy_uncompress(doc->data.buf, doc->data.size, decbuf, &uncompr_len);
        printf("     data: (snappy) %.*s\n", (int) uncompr_len, decbuf);
    } else if(doc) {
        printf("     data: ");
        printsb(&doc->data);
    }

    couchstore_free_document(doc);
    return 0;
}


static int visit_node(Db *db,
                      int depth,
                      const DocInfo* docinfo,
                      uint64_t subtreeSize,
                      const sized_buf* reduceValue,
                      void *ctx)
{
    (void) db;
    for (int i = 0; i < depth; ++i)
        printf("  ");
    if (reduceValue) {
        // This is a tree node:
        printf("+ (%llu) ", subtreeSize);
        printsbhex(reduceValue, 0);
    } else if (docinfo->bp > 0) {
        // This is a document:
        printf("%c (%llu) ", (docinfo->deleted ? 'x' : '*'), (uint64_t)docinfo->size);
        if (mode == DumpBySequence) {
            printf("#%lld ", docinfo->db_seq);
        }
        printsb(&docinfo->id);

        int *count = (int *) ctx;
        (*count)++;
    } else {
        // Document, but not in a known format:
        printf("**corrupt?** ");
        printsbhex(&docinfo->rev_meta, 1);
    }
    return 0;
}


static int process_file(const char *file, int *total)
{
    Db *db;
    couchstore_error_t errcode;
    errcode = couchstore_open_db(file, COUCHSTORE_OPEN_FLAG_RDONLY, &db);
    if (errcode != COUCHSTORE_SUCCESS) {
        fprintf(stderr, "Failed to open \"%s\": %s\n",
                file, couchstore_strerror(errcode));
        return -1;
    }

    int count = 0;

    switch (mode) {
        case DumpBySequence:
            if (dumpTree) {
                errcode = couchstore_walk_seq_tree(db, 0, COUCHSTORE_INCLUDE_CORRUPT_DOCS,
                                                   visit_node, &count);
            } else {
                errcode = couchstore_changes_since(db, 0, COUCHSTORE_INCLUDE_CORRUPT_DOCS,
                                                   foldprint, &count);
            }
            break;
        case DumpByID:
            if (dumpTree) {
                errcode = couchstore_walk_id_tree(db, NULL, COUCHSTORE_INCLUDE_CORRUPT_DOCS,
                                                  visit_node, &count);
            } else {
                errcode = couchstore_all_docs(db, NULL, COUCHSTORE_INCLUDE_CORRUPT_DOCS,
                                              foldprint, &count);
            }
            break;
    }
    (void)couchstore_close_db(db);

    if (errcode < 0) {
        fprintf(stderr, "Failed to dump database \"%s\": %s\n",
                file, couchstore_strerror(errcode));
        return -1;
    }

    *total += count;
    return 0;
}

static void usage(void) {
    printf("USAGE: couch_dbdump [--byid | --byseq] [--tree] <file.couch>\n");
    exit(EXIT_FAILURE);
}

int main(int argc, char **argv)
{
    if (argc < 2) {
        usage();
    }

    int ii = 1;
    while (strncmp(argv[ii], "-", 1) == 0) {
        if (strcmp(argv[ii], "--byid") == 0) {
            mode = DumpByID;
        } else if (strcmp(argv[ii], "--byseq") == 0) {
            mode = DumpBySequence;
        } else if (strcmp(argv[ii], "--tree") == 0) {
            dumpTree = true;
        } else {
            usage();
        }
        ++ii;
    }

    if (ii >= argc) {
        usage();
    }

    int error = 0;
    int count = 0;
    for (; ii < argc; ++ii) {
        error += process_file(argv[ii], &count);
    }

    printf("\nTotal docs: %d\n", count);
    if (error) {
        exit(EXIT_FAILURE);
    } else {
        exit(EXIT_SUCCESS);
    }
}
<|MERGE_RESOLUTION|>--- conflicted
+++ resolved
@@ -15,23 +15,16 @@
     DumpByID,
 } DumpMode;
 
-<<<<<<< HEAD
 static DumpMode mode = DumpBySequence;
 static bool dumpTree = false;
 
-=======
->>>>>>> 8db9bae7
 typedef struct {
     raw_64 cas;
     raw_32 expiry;
     raw_32 flags;
 } CouchbaseRevMeta;
 
-<<<<<<< HEAD
 static void printsb(const sized_buf *sb)
-=======
-static void printsb(sized_buf *sb)
->>>>>>> 8db9bae7
 {
     if (sb->buf == NULL) {
         printf("null\n");
@@ -214,6 +207,8 @@
         usage();
     }
 
+    DumpMode mode = DumpBySequence;
+
     int ii = 1;
     while (strncmp(argv[ii], "-", 1) == 0) {
         if (strcmp(argv[ii], "--byid") == 0) {
