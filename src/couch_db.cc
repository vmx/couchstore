#include <fcntl.h>
#include <string.h>
#include <stdlib.h>
#include <libcouchstore/couch_db.h>

#include "couch_btree.h"
#include "ei.h"
#include "snappy-c.h"
#include "util.h"
#include "reduces.h"

#define SNAPPY_META_FLAG 128

sized_buf nil_atom = {
    (char*) "\x64\x00\x03nil",
    6
};

int find_header(Db *db)
{
    int block = db->file_pos / COUCH_BLOCK_SIZE;
    int errcode = 0;
    int readsize;
    char* header_buf = NULL;
    uint8_t buf[2];

    while(block >= 0)
    {
        readsize = pread(db->fd, buf, 2, block * COUCH_BLOCK_SIZE);
        if(readsize == 2 && buf[0] == 1)
        {
            //Found a header block.
            int header_len = pread_header(db->fd, block * COUCH_BLOCK_SIZE, &header_buf);
            int arity = 0;
            int purged_docs_index = 0;
            if(header_len > 0)
            {
                int index = 0;
                if(ei_decode_version(header_buf, &index, &arity) < 0)
                {
                    errcode = ERROR_PARSE_TERM;
                    break;
                }
                if(ei_decode_tuple_header(header_buf, &index, &arity) < 0)
                {
                    errcode = ERROR_PARSE_TERM;
                    break;
                }
                ei_skip_term(header_buf, &index); //db_header
                ei_decode_uint64(header_buf, &index, &db->header.disk_version);
                error_unless(db->header.disk_version == COUCH_DISK_VERSION, ERROR_HEADER_VERSION)
                ei_decode_uint64(header_buf, &index, &db->header.update_seq);
                db->header.by_id_root = read_root(header_buf, &index);
                db->header.by_seq_root = read_root(header_buf, &index);
                db->header.local_docs_root = read_root(header_buf, &index);
                ei_decode_uint64(header_buf, &index, &db->header.purge_seq);

                purged_docs_index = index;
                ei_skip_term(header_buf, &index); //purged_docs
                db->header.purged_docs = (sized_buf*) malloc(sizeof(sized_buf) + (index - purged_docs_index));
                db->header.purged_docs->buf = ((char*)db->header.purged_docs) + sizeof(sized_buf);
                memcpy(db->header.purged_docs->buf, header_buf + purged_docs_index, index - purged_docs_index);
                db->header.purged_docs->size = index - purged_docs_index;

                ei_skip_term(header_buf, &index); //security ptr
                break;
            }
        }
        block--;
    }
cleanup:
    if(header_buf != NULL)
        free(header_buf);

    if(block == -1)
    {
        //Didn't find a header block
        //TODO what do we do here?
        return ERROR_NO_HEADER;
    }
    return errcode;
}

int write_header(Db* db)
{
    ei_x_buff x_header;
    sized_buf writebuf;
    int errcode = 0;

    ei_x_new_with_version(&x_header);
    ei_x_encode_tuple_header(&x_header, 8);
    ei_x_encode_atom(&x_header, "db_header");
    ei_x_encode_ulonglong(&x_header, db->header.disk_version);
    ei_x_encode_ulonglong(&x_header, db->header.update_seq);
    ei_x_encode_nodepointer(&x_header, db->header.by_id_root);
    ei_x_encode_nodepointer(&x_header, db->header.by_seq_root);
    ei_x_encode_nodepointer(&x_header, db->header.local_docs_root);
    ei_x_encode_ulonglong(&x_header, db->header.purge_seq);
    ei_x_append_buf(&x_header, db->header.purged_docs->buf, db->header.purged_docs->size);
    ei_x_encode_atom(&x_header, "nil"); //security_ptr;
    writebuf.buf = x_header.buff;
    writebuf.size = x_header.index;
    errcode = db_write_header(db, &writebuf);
    ei_x_free(&x_header);
    return errcode;
}

int commit_all(Db* db, uint64_t options) {
    write_header(db);
    fsync(db->fd);
    return 0;
}

int open_db(char* filename, uint64_t options, Db** pDb)
{
    int errcode = 0;
    Db* db = (Db*) malloc(sizeof(Db));
    *pDb = db;
    int openflags = 0;
    if(options & COUCH_CREATE_FILES) openflags |= O_CREAT;
    db->fd = open(filename, openflags | O_RDWR, 0744);
    error_unless(db->fd > 0, ERROR_OPEN_FILE);
    //TODO Not totally up on how to handle large files.
    //     Should we be using pread64 and the off64_t accepting functions?
    //     They don't seem to be available everywhere.
    db->file_pos = lseek(db->fd, 0, SEEK_END);
    //TODO are there some cases where we should blow up?
    //     such as not finding a header in a file that we didn't
    //     just create? (Possibly not a couch file?)
    if(db->file_pos == 0)
    {
        //Our file is empty, create and write a new empty db header.
        db->header.disk_version = COUCH_DISK_VERSION;
        db->header.update_seq = 0;
        db->header.by_id_root = NULL;
        db->header.by_seq_root = NULL;
        db->header.local_docs_root = NULL;
        db->header.purge_seq = 0;
        db->header.purged_docs = &nil_atom;
        write_header(db);
        return 0;
    }
    else
        error_pass(find_header(db));
cleanup:
    if(errcode < 0)
    {
        if(db)
            free(db);
    }
    return errcode;
}

int close_db(Db* db)
{
    int errcode = 0;
    if(db->fd)
        close(db->fd);
    db->fd = 0;

    if(db->header.by_id_root)
        free(db->header.by_id_root);
    db->header.by_id_root = NULL;

    if(db->header.by_seq_root)
        free(db->header.by_seq_root);
    db->header.by_seq_root = NULL;

    if(db->header.local_docs_root)
        free(db->header.local_docs_root);
    db->header.local_docs_root = NULL;

    if(db->header.purged_docs && db->header.purged_docs != &nil_atom)
        free(db->header.purged_docs);
    db->header.purged_docs = NULL;
    free(db);
    return errcode;
}

int ebin_cmp(void* k1, void* k2) {
    sized_buf *e1 = (sized_buf*)k1;
    sized_buf *e2 = (sized_buf*)k2;
    int size;
    if(e2->size < e1->size)
    {
        size = e2->size;
    }
    else
    {
        size = e1->size;
    }

    int cmp = memcmp(e1->buf, e2->buf, size);
    if(cmp == 0)
    {
        if(size < e2->size)
        {
            return -1;
        }
        else if (size < e1->size)
        {
            return 1;
        }
    }
    return cmp;
}

void* ebin_from_ext(compare_info* c, char* buf, int pos) {
    int binsize;
    int type;
    sized_buf* ebcmp = (sized_buf*) c->arg;
    ei_get_type(buf, &pos, &type, &binsize);
    ebcmp->buf = buf + pos + 5;
    ebcmp->size = binsize;
    return ebcmp;
}

void* term_from_ext(compare_info* c, char* buf, int pos) {
    int endpos = pos;
    sized_buf* ebcmp = (sized_buf*) c->arg;
    ei_skip_term(buf, &endpos);
    ebcmp->buf = buf + pos;
    ebcmp->size = endpos - pos;
    return ebcmp;
}

int long_term_cmp(void *k1, void *k2) {
    sized_buf *e1 = (sized_buf*)k1;
    sized_buf *e2 = (sized_buf*)k2;
    int pos = 0;
    uint64_t e1val, e2val;
    ei_decode_uint64(e1->buf, &pos, &e1val);
    pos = 0;
    ei_decode_uint64(e2->buf, &pos, &e2val);
    if(e1val == e2val)
    {
        return 0;
    }
    return (e1val < e2val ? -1 : 1);
}

int docinfo_from_buf(DocInfo** pInfo, sized_buf *v, int idBytes)
{
    int errcode = 0,term_index = 0, fterm_pos = 0, fterm_size = 0;
    int metabin_pos = 0, metabin_size = 0;
    uint64_t deleted;
    uint64_t content_meta;
    uint64_t seq = 0, rev = 0, bp = 0;
    uint64_t size;
    char* infobuf = NULL;
    *pInfo = NULL;

    if(v == NULL)
    {
        return DOC_NOT_FOUND;
    }

    //Id/Seq
    error_unless(tuple_check(v->buf, &term_index, 6), ERROR_PARSE_TERM);
    fterm_pos = term_index; //Save position of first term
    ei_skip_term(v->buf, &term_index);
    fterm_size = term_index - fterm_pos; //and size.

    //Rev = {RevNum, MetaBin}
    error_unless(tuple_check(v->buf, &term_index, 2), ERROR_PARSE_TERM);
    error_nonzero(ei_decode_uint64(v->buf, &term_index, &rev), ERROR_PARSE_TERM);
    metabin_pos = term_index + 5; //Save position of meta term
                                  //We know it's an ERL_BINARY_EXT, so the contents are from
                                  //5 bytes in to the end of the term.
    ei_skip_term(v->buf, &term_index);
    metabin_size = term_index - metabin_pos; //and size.

    error_nonzero(ei_decode_uint64(v->buf, &term_index, &bp), ERROR_PARSE_TERM);
    error_nonzero(ei_decode_uint64(v->buf, &term_index, &deleted), ERROR_PARSE_TERM);
    error_nonzero(ei_decode_uint64(v->buf, &term_index, &content_meta), ERROR_PARSE_TERM);
    error_nonzero(ei_decode_uint64(v->buf, &term_index, &size), ERROR_PARSE_TERM);

    //If first term is seq, we don't need to include it in the buffer
    if(idBytes != 0) fterm_size = 0;
    infobuf = (char*) malloc(sizeof(DocInfo) + metabin_size + fterm_size + idBytes);
    error_unless(infobuf, ERROR_ALLOC_FAIL);
    *pInfo = (DocInfo*) infobuf;

    (*pInfo)->rev_meta.buf = infobuf + sizeof(DocInfo);
    (*pInfo)->rev_meta.size = metabin_size;

    if(metabin_size > 0)
    {
        memcpy((*pInfo)->rev_meta.buf, v->buf + metabin_pos, metabin_size);
    }

    (*pInfo)->id.buf = infobuf + sizeof(DocInfo) + metabin_size;

    if(idBytes != 0) //First term is Seq
    {

        (*pInfo)->id.size = idBytes;
        ei_decode_uint64(v->buf, &fterm_pos, &seq);
        //Let the caller fill in the Id.
    }
    else //First term is Id
    {
        (*pInfo)->id.size = fterm_size - 5; //Id will be a binary.
        memcpy((*pInfo)->id.buf, v->buf + fterm_pos + 5, fterm_size);
        //Let the caller fill in the Seq
    }

    (*pInfo)->db_seq = seq;
    (*pInfo)->rev_seq = rev;
    (*pInfo)->bp = bp;
    (*pInfo)->size = size;
    (*pInfo)->deleted = deleted;
    (*pInfo)->content_meta = content_meta;

cleanup:
    if(errcode < 0 && (*pInfo))
    {
        free(*pInfo);
        *pInfo = NULL;
    }
    return errcode;
}

#define COMPRESSED_BODY 1
//Fill in doc from reading file.
int bp_to_doc(Doc **pDoc, int fd, off_t bp, uint64_t options)
{
    int errcode = 0;
    uint32_t jsonlen, hasbin;
    size_t jsonlen_uncompressed = 0;
    size_t bodylen = 0;
    char *docbody = NULL;
    fatbuf *docbuf = NULL;

    if(options & COMPRESSED_BODY)
        bodylen = pread_compressed(fd, bp, &docbody);
    else
        bodylen = pread_bin(fd, bp, &docbody);

    error_unless(bodylen > 0, ERROR_READ);
    error_unless(docbody, ERROR_READ);
    error_unless(docbuf = fatbuf_alloc(sizeof(Doc) + bodylen), ERROR_ALLOC_FAIL);
    *pDoc = (Doc*) fatbuf_get(docbuf, sizeof(Doc));
    (*pDoc)->data.buf = (char*) fatbuf_get(docbuf, bodylen);
    (*pDoc)->data.size = bodylen;
    memcpy((*pDoc)->data.buf, docbody, bodylen);

cleanup:
    if(docbody) free(docbody);
    if(errcode < 0)
    {
        if(docbuf)
            fatbuf_free(docbuf);
    }
    return errcode;
}

int docinfo_fetch(couchfile_lookup_request *rq, void *k, sized_buf *v)
{
    int errcode = 0;
    sized_buf *id = (sized_buf*) k;
    DocInfo** pInfo = (DocInfo**) rq->callback_ctx;
    error_pass(docinfo_from_buf(pInfo, v, id->size - 5));
    memcpy((*pInfo)->id.buf, id->buf + 5, id->size - 5);
cleanup:
    return errcode;
}

int docinfo_by_id(Db* db, uint8_t* id,  size_t idlen, DocInfo** pInfo)
{
    sized_buf key;
    void *keylist = &key;
    couchfile_lookup_request rq;
    sized_buf cmptmp;
    int errcode = 0;

    if(db->header.by_id_root == NULL)
        return DOC_NOT_FOUND;

    key.buf = (char*) id;
    key.size = idlen;

    rq.cmp.compare = ebin_cmp;
    rq.cmp.from_ext = ebin_from_ext;
    rq.cmp.arg = &cmptmp;
    rq.fd = db->fd;
    rq.num_keys = 1;
    rq.keys = &keylist;
    rq.callback_ctx = pInfo;
    rq.fetch_callback = docinfo_fetch;
    rq.fold = 0;

    errcode = btree_lookup(&rq, db->header.by_id_root->pointer);
    if(errcode == 0)
    {
        if(*pInfo == NULL)
            errcode = DOC_NOT_FOUND;
    }
    return errcode;
}

int open_doc_with_docinfo(Db* db, DocInfo* docinfo, Doc** pDoc, uint64_t options)
{
    int errcode = 0;
    *pDoc = NULL;
    if(docinfo->bp == 0)
        return DOC_NOT_FOUND;
    int readopts = 0;
    if((options & DECOMPRESS_DOC_BODIES) && (docinfo->content_meta & SNAPPY_META_FLAG))
        readopts = COMPRESSED_BODY;
    error_pass(bp_to_doc(pDoc, db->fd, docinfo->bp, readopts));
    (*pDoc)->id.buf = docinfo->id.buf;
    (*pDoc)->id.size = docinfo->id.size;
cleanup:
    return errcode;
}

int open_doc(Db* db, uint8_t* id,  size_t idlen, Doc** pDoc, uint64_t options)
{
    int errcode = 0;
    DocInfo *info;

    *pDoc = NULL;
    error_pass(docinfo_by_id(db, id, idlen, &info));
    error_pass(open_doc_with_docinfo(db, info, pDoc, options));
    (*pDoc)->id.buf = (char*) id;
    (*pDoc)->id.size = idlen;

    free_docinfo(info);
cleanup:
    return errcode;
}

int byseq_do_callback(couchfile_lookup_request *rq, void *k, sized_buf *v)
{
    int(*real_callback)(Db* db, DocInfo* docinfo, void *ctx) =
        (int (*)(Db*, DocInfo*, void*)) ((void**)rq->callback_ctx)[0];
    if(v == NULL) return 0;
    sized_buf *seqterm = (sized_buf*) k;
    int seqindex = 0;
    DocInfo* docinfo;
    docinfo_from_buf(&docinfo, v, 0);
    ei_decode_uint64(seqterm->buf, &seqindex, &docinfo->db_seq);
    if(real_callback((Db*) ((void**)rq->callback_ctx)[1], docinfo, ((void**)rq->callback_ctx)[2]) != NO_FREE_DOCINFO)
        free_docinfo(docinfo);
    return 0;
}

int changes_since(Db* db, uint64_t since, uint64_t options,
        int(*f)(Db* db, DocInfo* docinfo, void *ctx), void *ctx)
{
    char since_termbuf[10];
    sized_buf since_term;
    void *keylist = &since_term;
    void *cbctx[3];
    couchfile_lookup_request rq;
    sized_buf cmptmp;
    int errcode = 0;

    if(db->header.by_seq_root == NULL)
        return 0;

    since_term.buf = since_termbuf;
    since_term.size = 0;
    ei_encode_ulonglong(since_termbuf, (int*) &since_term.size, since);

    cbctx[0] = (void*) f;
    cbctx[1] = db;
    cbctx[2] = ctx;

    rq.cmp.compare = long_term_cmp;
    rq.cmp.from_ext = term_from_ext;
    rq.cmp.arg = &cmptmp;
    rq.fd = db->fd;
    rq.num_keys = 1;
    rq.keys = &keylist;
    rq.callback_ctx = cbctx;
    rq.fetch_callback = byseq_do_callback;
    rq.fold = 1;

    errcode = btree_lookup(&rq, db->header.by_seq_root->pointer);
    return errcode;
}

void free_doc(Doc* doc)
{
    char* offset = (char*) (&((fatbuf*) NULL)->buf);
    fatbuf_free((fatbuf*) ((char*)doc - (char*)offset));
}

void free_docinfo(DocInfo* docinfo)
{
    free(docinfo);
}

void copy_term(char* dst, int *index, sized_buf* term)
{
    memcpy(dst + *index, term->buf, term->size);
    *index += term->size;
}

int assemble_index_value(DocInfo* docinfo, char* dst, sized_buf* first_term)
{
    int pos = 0;
    ei_encode_tuple_header(dst, &pos, 6); //2 bytes.

    //Id or Seq (possibly encoded as a binary)
    copy_term(dst, &pos, first_term); //first_term.size
    //Rev
    ei_encode_tuple_header(dst, &pos, 2); //3 bytes.
    ei_encode_ulonglong(dst, &pos, docinfo->rev_seq); //Max 10 bytes
    ei_encode_binary(dst, &pos, docinfo->rev_meta.buf, docinfo->rev_meta.size); //meta.size + 5
    //Bp
    ei_encode_ulonglong(dst, &pos, docinfo->bp); //Max 10 bytes
    //Deleted
    ei_encode_ulonglong(dst, &pos, docinfo->deleted); //2 bytes
    //
    ei_encode_ulonglong(dst, &pos, docinfo->content_meta); //2 bytes
    //Size
    ei_encode_ulonglong(dst, &pos, docinfo->size); //Max 10 bytes

    //Max 44 + first_term.size + meta.size bytes.
    return pos;
}

int write_doc(Db* db, Doc* doc, uint64_t* bp, uint64_t writeopts)
{
    int errcode = 0;
    if(writeopts & COMPRESSED_BODY)
    {
        error_pass(db_write_buf_compressed(db, &doc->data, (off_t*) bp));
    }
    else
    {
        error_pass(db_write_buf(db, &doc->data, (off_t*) bp));
    }
cleanup:
    return errcode;
}

int id_action_compare(const void* actv1, const void* actv2)
{
    const couchfile_modify_action *act1, *act2;
    act1 = (const couchfile_modify_action*) actv1;
    act2 = (const couchfile_modify_action*) actv2;

    int cmp = ebin_cmp(act1->cmp_key, act2->cmp_key);
    if(cmp == 0)
    {
        if(act1->type < act2->type)
            return -1;
        if(act1->type > act2->type)
            return 1;
    }
    return cmp;
}


int seq_action_compare(const void* actv1, const void* actv2)
{
    const couchfile_modify_action *act1, *act2;
    act1 = (const couchfile_modify_action*) actv1;
    act2 = (const couchfile_modify_action*) actv2;

    uint64_t seq1, seq2;
    int pos = 0;

    ei_decode_uint64(act1->key->buf, &pos, &seq1);
    pos = 0;
    ei_decode_uint64(act2->key->buf, &pos, &seq2);

    if(seq1 < seq2)
        return -1;
    if(seq1 == seq2)
    {
        if(act1->type < act2->type)
            return -1;
        if(act1->type > act2->type)
            return 1;
        return 0;
    }
    if(seq1 > seq2)
        return 1;
    return 0;
}

typedef struct _idxupdatectx {
    couchfile_modify_action* seqacts;
    int actpos;

    sized_buf** seqs;
    sized_buf** seqvals;
    int valpos;

    fatbuf *deltermbuf;
} index_update_ctx;

void idfetch_update_cb(couchfile_modify_request* rq, sized_buf* k, sized_buf* v, void *arg)
{
    //v contains a seq we need to remove ( {Seq,_,_,_,_} )
    int termpos = 0;
    uint64_t oldseq;
    sized_buf* delbuf = NULL;
    index_update_ctx* ctx = (index_update_ctx*) arg;

    if(v == NULL) { //Doc not found
        return;
    }

    ei_decode_tuple_header(v->buf, &termpos, NULL);
    ei_decode_uint64(v->buf, &termpos, &oldseq);

    delbuf = (sized_buf*) fatbuf_get(ctx->deltermbuf, sizeof(sized_buf));
    delbuf->buf = (char*) fatbuf_get(ctx->deltermbuf, 10);
    delbuf->size = 0;
    ei_encode_ulonglong(delbuf->buf, (int*) &delbuf->size, oldseq);

    ctx->seqacts[ctx->actpos].type = ACTION_REMOVE;
    ctx->seqacts[ctx->actpos].value.term = NULL;
    ctx->seqacts[ctx->actpos].key = delbuf;
    ctx->seqacts[ctx->actpos].cmp_key = delbuf;

    ctx->actpos++;

    return;
}

int update_indexes(Db* db, sized_buf* seqs, sized_buf* seqvals, sized_buf* ids, sized_buf* idvals, int numdocs)
{
    int errcode = 0;
    fatbuf* actbuf = fatbuf_alloc(numdocs * ( 4 * sizeof(couchfile_modify_action) + // Two action list up to numdocs * 2 in size
                                              2 * sizeof(sized_buf) + // Compare keys for ids, and compare keys for removed seqs found from id index.
                                              10)); //Max size of a int64 erlang term (for deleted seqs)
    sized_buf* idcmps;
    couchfile_modify_action *idacts, *seqacts;
    node_pointer *new_id_root, *new_seq_root;

    idacts = (couchfile_modify_action*) fatbuf_get(actbuf, numdocs * sizeof(couchfile_modify_action) * 2);
    seqacts = (couchfile_modify_action*) fatbuf_get(actbuf, numdocs * sizeof(couchfile_modify_action) * 2);
    idcmps = (sized_buf*) fatbuf_get(actbuf, numdocs * sizeof(sized_buf));

    couchfile_modify_request seqrq, idrq;
    sized_buf tmpsb;
    index_update_ctx fetcharg = {
        seqacts, 0, &seqs, &seqvals, 0,
        actbuf};


    int i;
    for(i = 0; i < numdocs; i++)
    {
        idcmps[i].buf = ids[i].buf + 5;
        idcmps[i].size = ids[i].size - 5;

        idacts[i * 2].type = ACTION_FETCH;
        idacts[i * 2].value.arg = &fetcharg;
        idacts[i * 2 + 1].type = ACTION_INSERT;
        idacts[i * 2 + 1].value.term = &idvals[i];

        idacts[i * 2].key = &ids[i];
        idacts[i * 2].cmp_key = &idcmps[i];

        idacts[i * 2 + 1].key = &ids[i];
        idacts[i * 2 + 1].cmp_key = &idcmps[i];
    }


    qsort(idacts, numdocs * 2, sizeof(couchfile_modify_action), id_action_compare);

    idrq.cmp.compare = ebin_cmp;
    idrq.cmp.from_ext = ebin_from_ext;
    idrq.cmp.arg = &tmpsb;
    idrq.fd = db->fd;
    idrq.actions = idacts;
    idrq.num_actions = numdocs * 2;
    idrq.reduce = by_id_reduce;
    idrq.rereduce = by_id_rereduce;
    idrq.fetch_callback = idfetch_update_cb;
    idrq.db = db;

    new_id_root = modify_btree(&idrq, db->header.by_id_root, &errcode);
    error_pass(errcode);

    while(fetcharg.valpos < numdocs)
    {
        seqacts[fetcharg.actpos].type = ACTION_INSERT;
        seqacts[fetcharg.actpos].value.term = &seqvals[fetcharg.valpos];
        seqacts[fetcharg.actpos].key = &seqs[fetcharg.valpos];
        seqacts[fetcharg.actpos].cmp_key = &seqs[fetcharg.valpos];
        fetcharg.valpos++;
        fetcharg.actpos++;
    }

    //printf("Total seq actions: %d\n", fetcharg.actpos);
    qsort(seqacts, fetcharg.actpos, sizeof(couchfile_modify_action), seq_action_compare);

    seqrq.cmp.compare = long_term_cmp;
    seqrq.cmp.from_ext = term_from_ext;
    seqrq.cmp.arg = &tmpsb;
    seqrq.fd = db->fd;
    seqrq.actions = seqacts;
    seqrq.num_actions = fetcharg.actpos;
    seqrq.reduce = by_seq_reduce;
    seqrq.rereduce = by_seq_rereduce;
    seqrq.db = db;

    new_seq_root = modify_btree(&seqrq, db->header.by_seq_root, &errcode);
    error_pass(errcode);

    if(db->header.by_id_root != new_id_root)
    {
        free(db->header.by_id_root);
        db->header.by_id_root = new_id_root;
    }

    if(db->header.by_seq_root != new_seq_root)
    {
        free(db->header.by_seq_root);
        db->header.by_seq_root = new_seq_root;
    }

cleanup:
    fatbuf_free(actbuf);
    return errcode;
}

int add_doc_to_update_list(Db* db, Doc* doc, DocInfo* info, fatbuf* fb,
        sized_buf* seqterm, sized_buf* idterm, sized_buf* seqval, sized_buf* idval, uint64_t seq, uint64_t options)
{
    int errcode = 0;
    DocInfo updated = *info;
    updated.db_seq = seq;

    seqterm->buf = (char*) fatbuf_get(fb, 10);
    seqterm->size = 0;

    error_unless(seqterm->buf, ERROR_ALLOC_FAIL);
    ei_encode_ulonglong(seqterm->buf, (int*) &seqterm->size, seq);

    if(doc)
    {
        if((options & COMPRESS_DOC_BODIES) && (info->content_meta & SNAPPY_META_FLAG))
        {
            error_pass(write_doc(db, doc, &updated.bp, COMPRESSED_BODY));
        }
        else
        {
            error_pass(write_doc(db, doc, &updated.bp, 0));
        }
        updated.size = doc->data.size;
    }
    else
    {
        updated.deleted = 1;
        updated.bp = 0;
        updated.size = 0;
    }

    idterm->buf = (char*) fatbuf_get(fb, updated.id.size + 5);
    error_unless(idterm->buf, ERROR_ALLOC_FAIL);
    idterm->size = 0;
    ei_encode_binary(idterm->buf, (int*) &idterm->size, updated.id.buf, updated.id.size);

    seqval->buf = (char*) fatbuf_get(fb, (44 + updated.id.size + updated.rev_meta.size));
    error_unless(seqval->buf, ERROR_ALLOC_FAIL);
    seqval->size = assemble_index_value(&updated, seqval->buf, idterm);

    idval->buf = (char*) fatbuf_get(fb, (44 + 10 + updated.rev_meta.size));
    error_unless(idval->buf, ERROR_ALLOC_FAIL);
    idval->size = assemble_index_value(&updated, idval->buf, seqterm);

    //Use max of 10 +, id.size + 5 +, 42 + rev_meta.size + id.size, + 52 + rev_meta.size
    // == id.size *2 + rev_meta.size *2 + 109 bytes
cleanup:
    return errcode;
}

int save_docs(Db* db, Doc** docs, DocInfo** infos, long numdocs, uint64_t options)
{
    int errcode = 0, i;
    sized_buf *seqklist, *idklist, *seqvlist, *idvlist;
    size_t term_meta_size = 0;
    Doc* curdoc;
    uint64_t seq = db->header.update_seq;

    fatbuf* fb;

    for(i = 0; i < numdocs; i++)
    {
        //Get additional size for terms to be inserted into indexes
<<<<<<< HEAD
        term_meta_size += 113 + (2 * (infos[i].id.size + infos[i].rev_meta.size));
=======
        term_meta_size += 109 + (2 * (infos[i]->id.size + infos[i]->meta.size));
>>>>>>> a04c6573
    }

    fb = fatbuf_alloc(term_meta_size +
                numdocs * (
                sizeof(sized_buf) * 4)); //seq/id key and value lists

    error_unless(fb, ERROR_ALLOC_FAIL);

    seqklist = (sized_buf*) fatbuf_get(fb, numdocs * sizeof(sized_buf));
    idklist = (sized_buf*) fatbuf_get(fb, numdocs * sizeof(sized_buf));
    seqvlist = (sized_buf*) fatbuf_get(fb, numdocs * sizeof(sized_buf));
    idvlist = (sized_buf*) fatbuf_get(fb, numdocs * sizeof(sized_buf));

    for(i = 0; i < numdocs; i++)
    {
        seq++;
        if(docs)
            curdoc = docs[i];
        else
            curdoc = NULL;
<<<<<<< HEAD
        error_pass(add_doc_to_update_list(db, curdoc, &infos[i], fb,
                    &seqklist[i], &idklist[i], &seqvlist[i], &idvlist[i], seq, options));
=======
        error_pass(add_doc_to_update_list(db, curdoc, infos[i], fb,
                    &seqklist[i], &idklist[i], &seqvlist[i], &idvlist[i], seq));
>>>>>>> a04c6573
    }

    error_pass(update_indexes(db, seqklist, seqvlist, idklist, idvlist, numdocs));

cleanup:
    if(fb)
        fatbuf_free(fb);
    if(errcode == 0)
        db->header.update_seq = seq;
    return errcode;
}

int save_doc(Db* db, Doc* doc, DocInfo* info, uint64_t options)
{
    return save_docs(db, &doc, &info, 1, options);
}

int local_doc_fetch(couchfile_lookup_request *rq, void *k, sized_buf *v)
{
    int errcode = 0;
    sized_buf *id = (sized_buf*) k;
    LocalDoc** lDoc = (LocalDoc**) rq->callback_ctx;
    if(!v)
    {
        *lDoc = NULL;
        return 0;
    }
    fatbuf* ldbuf = fatbuf_alloc(sizeof(LocalDoc) + id->size + v->size);
    error_unless(ldbuf, ERROR_ALLOC_FAIL);
    *lDoc = (LocalDoc*) fatbuf_get(ldbuf, sizeof(LocalDoc));
    (*lDoc)->id.buf = (char*) fatbuf_get(ldbuf, id->size - 5);
    (*lDoc)->id.size = id->size - 5;

    (*lDoc)->json.buf = (char*) fatbuf_get(ldbuf, v->size - 5);
    (*lDoc)->json.size = v->size - 5;

    (*lDoc)->deleted = 0;

    memcpy((*lDoc)->id.buf, id->buf + 5, id->size - 5);
    memcpy((*lDoc)->json.buf, v->buf + 5, v->size - 5);
cleanup:
    if(errcode < 0)
    {
        if(ldbuf)
            fatbuf_free(ldbuf);
    }
    return errcode;
}

int open_local_doc(Db *db, uint8_t* id, size_t idlen, LocalDoc** pDoc)
{
    sized_buf key;
    void *keylist = &key;
    couchfile_lookup_request rq;
    sized_buf cmptmp;
    int errcode = 0;

    if(db->header.local_docs_root == NULL)
        return DOC_NOT_FOUND;

    key.buf = (char*) id;
    key.size = idlen;

    rq.cmp.compare = ebin_cmp;
    rq.cmp.from_ext = ebin_from_ext;
    rq.cmp.arg = &cmptmp;
    rq.fd = db->fd;
    rq.num_keys = 1;
    rq.keys = &keylist;
    rq.callback_ctx = pDoc;
    rq.fetch_callback = local_doc_fetch;
    rq.fold = 0;

    errcode = btree_lookup(&rq, db->header.local_docs_root->pointer);
    if(errcode == 0)
    {
        if(*pDoc == NULL)
            errcode = DOC_NOT_FOUND;
    }
    return errcode;
}

int save_local_doc(Db* db, LocalDoc* lDoc)
{
    int errcode = 0;
    couchfile_modify_action ldupdate;
    fatbuf* binbufs = fatbuf_alloc(10 + lDoc->id.size + lDoc->json.size);
    sized_buf idterm;
    sized_buf jsonterm;
    sized_buf cmptmp;
    node_pointer* new_local_docs_root = NULL;
    error_unless(binbufs, ERROR_ALLOC_FAIL);

    if(lDoc->deleted)
    {
        ldupdate.type = ACTION_REMOVE;
    }
    else
    {
        ldupdate.type = ACTION_INSERT;
    }

    idterm.buf = (char*) fatbuf_get(binbufs, lDoc->id.size + 5);
    idterm.size = 0;
    ei_encode_binary(idterm.buf, (int*) &idterm.size, lDoc->id.buf, lDoc->id.size);

    jsonterm.buf = (char*) fatbuf_get(binbufs, lDoc->json.size + 5);
    jsonterm.size = 0;
    ei_encode_binary(jsonterm.buf, (int*) &jsonterm.size, lDoc->json.buf, lDoc->json.size);

    ldupdate.cmp_key = (void*) &lDoc->id;
    ldupdate.key = &idterm;
    ldupdate.value.term = &jsonterm;

    couchfile_modify_request rq;
    rq.cmp.compare = ebin_cmp;
    rq.cmp.from_ext = ebin_from_ext;
    rq.cmp.arg = &cmptmp;
    rq.fd = db->fd;
    rq.num_actions = 1;
    rq.actions = &ldupdate;
    rq.fetch_callback = NULL;
    rq.reduce = NULL;
    rq.rereduce = NULL;
    rq.db = db;

    new_local_docs_root = modify_btree(&rq, db->header.local_docs_root, &errcode);
    if(errcode == 0 && new_local_docs_root != db->header.local_docs_root)
    {
        free(db->header.local_docs_root);
        db->header.local_docs_root = new_local_docs_root;
    }
cleanup:
    if(binbufs)
        fatbuf_free(binbufs);
    return errcode;
}

void free_local_doc(LocalDoc* lDoc)
{
    char* offset = (char*) (&((fatbuf*) NULL)->buf);
    fatbuf_free((fatbuf*) ((char*)lDoc - (char*)offset));
}
<|MERGE_RESOLUTION|>--- conflicted
+++ resolved
@@ -788,11 +788,7 @@
     for(i = 0; i < numdocs; i++)
     {
         //Get additional size for terms to be inserted into indexes
-<<<<<<< HEAD
-        term_meta_size += 113 + (2 * (infos[i].id.size + infos[i].rev_meta.size));
-=======
-        term_meta_size += 109 + (2 * (infos[i]->id.size + infos[i]->meta.size));
->>>>>>> a04c6573
+        term_meta_size += 113 + (2 * (infos[i]->id.size + infos[i]->rev_meta.size));
     }
 
     fb = fatbuf_alloc(term_meta_size +
@@ -813,13 +809,8 @@
             curdoc = docs[i];
         else
             curdoc = NULL;
-<<<<<<< HEAD
-        error_pass(add_doc_to_update_list(db, curdoc, &infos[i], fb,
+        error_pass(add_doc_to_update_list(db, curdoc, infos[i], fb,
                     &seqklist[i], &idklist[i], &seqvlist[i], &idvlist[i], seq, options));
-=======
-        error_pass(add_doc_to_update_list(db, curdoc, infos[i], fb,
-                    &seqklist[i], &idklist[i], &seqvlist[i], &idvlist[i], seq));
->>>>>>> a04c6573
     }
 
     error_pass(update_indexes(db, seqklist, seqvlist, idklist, idvlist, numdocs));
