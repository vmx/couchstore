/* -*- Mode: C; tab-width: 4; c-basic-offset: 4; indent-tabs-mode: nil -*- */
#ifndef LIBCOUCHSTORE_INTERNAL_H
#define LIBCOUCHSTORE_INTERNAL_H 1

/*
 * This file contains datastructures and prototypes for functions only to
 * be used by the internal workings of libcoucstore. If you for some reason
 * need access to them from outside the library, you should write a
 * function to give you what you need.
 */

#include <libcouchstore/couch_db.h>
#include "config.h"
#include <pthread.h>

#define COUCH_BLOCK_SIZE 4096
#define COUCH_DISK_VERSION 11
#define COUCH_SNAPPY_THRESHOLD 64

enum {
    /** Additional couchstore_docinfos_options flag */
    COUCHSTORE_INCLUDE_CORRUPT_DOCS = 0x40000000
};

#ifdef __cplusplus
extern "C" {
#endif

    // Structure representing an open file; "superclass" of Db
    typedef struct _treefile {
        uint64_t pos;
        const couch_file_ops *ops;
        couch_file_handle handle;
        const char* path;
    } tree_file;

    typedef struct _nodepointer {
        sized_buf key;
        uint64_t pointer;
        sized_buf reduce_value;
        uint64_t subtreesize;
    } node_pointer;

    typedef struct _db_header {
        uint64_t disk_version;
        uint64_t update_seq;
        node_pointer *by_id_root;
        node_pointer *by_seq_root;
        node_pointer *local_docs_root;
        uint64_t purge_seq;
        uint64_t purge_ptr;
        uint64_t position;
    } db_header;

    struct _os_error {
        int errno_err;
#ifdef WINDOWS
        DWORD win_err;
#endif
    };

    struct _db {
        tree_file file;
        db_header header;
        void *userdata;
    };


    /** Opens or creates a tree_file.
        @param file  Pointer to tree_file struct to initialize.
        @param filename  Path to the file
        @param flags  POSIX open-mode flags
        @param ops  File I/O operations to use */
    couchstore_error_t tree_file_open(tree_file* file,
                                      const char *filename,
                                      int openflags,
                                      const couch_file_ops *ops);
    /** Closes a tree_file.
        @param file  Pointer to open tree_file. Does not free this pointer! */
    void tree_file_close(tree_file* file);

    /** Reads a chunk from the file at a given position.
        @param file The tree_file to read from
        @param pos The byte position to read from
        @param ret_ptr On success, will be set to a malloced buffer containing the chunk data,
                or to NULL if the length is zero. Caller is responsible for freeing this buffer!
                On failure, value pointed to is unaltered.
        @return The length of the chunk (zero is a valid length!), or a negative error code */
    int pread_bin(tree_file *file, off_t pos, char **ret_ptr);

    /** Reads a compressed chunk from the file at a given position.
        Parameters and return value are the same as for pread_bin. */
    int pread_compressed(tree_file *file, off_t pos, char **ret_ptr);

    /** Reads a file header from the file at a given position.
        Parameters and return value are the same as for pread_bin. */
<<<<<<< HEAD
    int pread_header(Db *db, off_t pos, char **ret_ptr);

    couchstore_error_t db_write_header(Db *db, sized_buf *buf, off_t *pos);
    int db_write_buf(Db *db, const sized_buf *buf, off_t *pos, size_t *disk_size);
    int db_write_buf_compressed(Db *db, const sized_buf *buf, off_t *pos, size_t *disk_size);
    struct _os_error *get_os_error_store(void);

    extern pthread_key_t os_err_key;
=======
    int pread_header(tree_file *file, off_t pos, char **ret_ptr);

    couchstore_error_t db_write_header(tree_file *file, sized_buf *buf, off_t *pos);
    int db_write_buf(tree_file *file, const sized_buf *buf, off_t *pos, size_t *disk_size);
    int db_write_buf_compressed(tree_file *file, const sized_buf *buf, off_t *pos, size_t *disk_size);
>>>>>>> 8db9bae7

#ifdef __cplusplus
}
#endif

#endif<|MERGE_RESOLUTION|>--- conflicted
+++ resolved
@@ -65,6 +65,7 @@
         void *userdata;
     };
 
+    const couch_file_ops *couch_get_default_file_ops(void);
 
     /** Opens or creates a tree_file.
         @param file  Pointer to tree_file struct to initialize.
@@ -94,22 +95,14 @@
 
     /** Reads a file header from the file at a given position.
         Parameters and return value are the same as for pread_bin. */
-<<<<<<< HEAD
-    int pread_header(Db *db, off_t pos, char **ret_ptr);
-
-    couchstore_error_t db_write_header(Db *db, sized_buf *buf, off_t *pos);
-    int db_write_buf(Db *db, const sized_buf *buf, off_t *pos, size_t *disk_size);
-    int db_write_buf_compressed(Db *db, const sized_buf *buf, off_t *pos, size_t *disk_size);
-    struct _os_error *get_os_error_store(void);
-
-    extern pthread_key_t os_err_key;
-=======
     int pread_header(tree_file *file, off_t pos, char **ret_ptr);
 
     couchstore_error_t db_write_header(tree_file *file, sized_buf *buf, off_t *pos);
     int db_write_buf(tree_file *file, const sized_buf *buf, off_t *pos, size_t *disk_size);
     int db_write_buf_compressed(tree_file *file, const sized_buf *buf, off_t *pos, size_t *disk_size);
->>>>>>> 8db9bae7
+    struct _os_error *get_os_error_store(void);
+
+    extern pthread_key_t os_err_key;
 
 #ifdef __cplusplus
 }
